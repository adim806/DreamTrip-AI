import React, { useEffect, useRef, useState } from "react";
import mapboxgl from "mapbox-gl";
import axios from "axios";
import "mapbox-gl/dist/mapbox-gl.css";

mapboxgl.accessToken = import.meta.env.VITE_MAPBOX_TOKEN;

const ViewMap = ({ trip }) => {
  const mapContainerRef = useRef(null);
  const [currentLayer, setCurrentLayer] = useState(null);
  const mapRef = useRef(null);
  const markersRef = useRef([]);

  const fetchCoordinates = async (locationName) => {
    try {
      const geocodingUrl = `https://api.mapbox.com/geocoding/v5/mapbox.places/${encodeURIComponent(
        locationName
      )}.json?access_token=${mapboxgl.accessToken}`;
      const response = await axios.get(geocodingUrl);
      const { features } = response.data;
      return features?.[0]?.center || null;
    } catch (error) {
      console.error("Error fetching coordinates:", error);
      return null;
    }
  };

  const fetchGooglePlaces = async (location, type) => {
    try {
      const corsProxy = "https://corsproxy.io/?";
      const googleApiUrl = `https://maps.googleapis.com/maps/api/place/nearbysearch/json?location=${
        location.lat
      },${location.lng}&radius=10000&type=${type}&key=${
        import.meta.env.VITE_GOOGLE_PLACE_API_KEY
      }`;
      const response = await axios.get(
        `${corsProxy}${encodeURIComponent(googleApiUrl)}`
      );
      return response.data.results || [];
    } catch (error) {
      console.error("Error fetching Google Places:", error);
      return [];
    }
  };

  const fetchWeather = async (coordinates) => {
    try {
      const weatherApiUrl = `https://api.openweathermap.org/data/2.5/weather?lat=${
        coordinates.lat
      }&lon=${coordinates.lng}&appid=${
        import.meta.env.VITE_OPENWEATHER_API_KEY
      }&units=metric`;
      const response = await axios.get(weatherApiUrl);
      return response.data;
    } catch (error) {
      console.error("Error fetching weather data:", error);
      return null;
    }
  };

  const clearMarkers = () => {
    markersRef.current.forEach((marker) => marker.remove());
    markersRef.current = [];
  };

  const add3DLayers = () => {
    if (!mapRef.current) return;

    if (mapRef.current.getLayer("3d-buildings")) return;

    mapRef.current.addLayer({
      id: "3d-buildings",
      source: "composite",
      "source-layer": "building",
      type: "fill-extrusion",
      paint: {
        "fill-extrusion-color": "#aaa",
        "fill-extrusion-height": [
          "interpolate",
          ["linear"],
          ["zoom"],
          15,
          0,
          15.05,
          ["coalesce", ["get", "height"], 0], // שימוש ב-coalesce לטיפול בערכים null
        ],
        "fill-extrusion-base": [
          "interpolate",
          ["linear"],
          ["zoom"],
          15,
          0,
          15.05,
          ["coalesce", ["get", "min_height"], 0],
        ],
        "fill-extrusion-opacity": 0.6,
      },
    });
  };

  const toggleLayer = async (layerType) => {
    if (!mapRef.current || !trip || !trip.vacation_location) {
      alert("No trip data available or map not initialized.");
      return;
    }

    const coordinates = await fetchCoordinates(trip.vacation_location);
    if (!coordinates) {
      alert("Failed to fetch location coordinates.");
      return;
    }

    const location = { lat: coordinates[1], lng: coordinates[0] };

    clearMarkers();

    if (layerType === "restaurants" || layerType === "attractions") {
      const type =
        layerType === "restaurants" ? "restaurant" : "tourist_attraction";
      const places = await fetchGooglePlaces(location, type);
      if (places.length === 0) {
        alert(`No ${layerType} found in this area.`);
        return;
      }
      places.forEach((place) => {
        const photoUrl =
          place.photos?.[0]?.photo_reference &&
          `https://maps.googleapis.com/maps/api/place/photo?maxwidth=400&photo_reference=${
            place.photos[0].photo_reference
          }&key=${import.meta.env.VITE_GOOGLE_PLACE_API_KEY}`;
        const marker = new mapboxgl.Marker({
          color: layerType === "restaurants" ? "blue" : "green",
        })
          .setLngLat([place.geometry.location.lng, place.geometry.location.lat])
          .setPopup(
            new mapboxgl.Popup({ offset: 25 }).setHTML(
              `<div style="text-align:center;">
                <h3 style="font-size:1.2em; color:gray;">${place.name}</h3>
                <p style="color:gray;">${
                  place.vicinity || "No address available"
                }</p>
                ${
                  photoUrl
                    ? `<img src="${photoUrl}" alt="${place.name}" style="width:100%; height:auto; margin-top:10px; border-radius:8px;" />`
                    : ""
                }
              </div>`
            )
          )
          .addTo(mapRef.current);

        // Add click animation and zoom for 3D
        marker.getElement().addEventListener("click", () => {
          mapRef.current.flyTo({
            center: [place.geometry.location.lng, place.geometry.location.lat],
            zoom: 16,
            pitch: 60,
            bearing: 30,
            speed: 1.5,
            duration: 2000,
            curve: 1,
          });
        });

        markersRef.current.push(marker);
      });
    } else if (layerType === "weather") {
      const weatherData = await fetchWeather(location);
      if (!weatherData || !weatherData.weather || !weatherData.main) {
        alert("Failed to fetch weather data.");
        return;
      }

      const marker = new mapboxgl.Marker({ color: "yellow" })
        .setLngLat([location.lng, location.lat])
        .setPopup(
          new mapboxgl.Popup({ offset: 25 }).setHTML(
            `<h3>Weather</h3>
             <p>${weatherData.weather[0].description}, ${weatherData.main.temp}°C</p>`
          )
        )
        .addTo(mapRef.current);
      markersRef.current.push(marker);
    }

    setCurrentLayer(layerType);
  };

  const updateDestination = async () => {
    if (trip && trip?.vacation_location) {
      const coordinates = await fetchCoordinates(trip?.vacation_location);
      if (coordinates) {
        mapRef.current.flyTo({
          center: coordinates,
          zoom: 12,
          speed: 1.8,
          curve: 1.5,
        });
        // בדוק אם יש שכבה תלת מימדית. אם לא, הוסף אותה
        if (!mapRef.current.getLayer("3d-buildings")) {
          add3DLayers();
        }
        //mapRef.current.setStyle("mapbox://styles/mapbox/streets-v11");
        //mapRef.current.once("style.load", add3DLayers);
      }
    }
  };

  useEffect(() => {
    const map = new mapboxgl.Map({
      container: mapContainerRef.current,
      style: "mapbox://styles/mapbox/streets-v11",
      center: [0, 0],
      zoom: 1.5,
      projection: "globe",
    });

    mapRef.current = map;

    map.on("load", () => {
      map.addControl(new mapboxgl.NavigationControl());
    });

    return () => {
      map.remove();
      clearMarkers();
    };
  }, []);

  useEffect(() => {
    updateDestination();
  }, [trip]);

  return (
<<<<<<< HEAD
    <div
      style={{
        flex: 1, // Take up half the width
        height: "100%", // Full height of parent
        boxSizing: "border-box", // Ensure borders are included in dimensions
        background: "black",
      }}
    >
      {/* Buttons Section */}
      <div className="top-4 w-full flex flex-col items-center gap-4 z-10 bg-opacity-90 rounded-lg shadow-md">
        <button
          className={`px-6 py-2 rounded-lg shadow-lg font-bold text-white transition-transform duration-300 transform ${
            currentLayer === "restaurants"
              ? "bg-gradient-to-r from-blue-500 to-blue-700 scale-105"
              : "bg-gradient-to-r from-blue-300 to-blue-500"
          } hover:scale-110`}
          onClick={() => toggleLayer("restaurants")}
        >
          🍽 Restaurants
        </button>
        <button
          className={`px-6 py-2 rounded-lg shadow-lg font-bold text-white transition-transform duration-300 transform ${
            currentLayer === "attractions"
              ? "bg-gradient-to-r from-green-500 to-green-700 scale-105"
              : "bg-gradient-to-r from-green-300 to-green-500"
          } hover:scale-110`}
          onClick={() => toggleLayer("attractions")}
        >
          🎡 Attractions
        </button>
        <button
          className={`px-6 py-2 rounded-lg shadow-lg font-bold text-white transition-transform duration-300 transform ${
            currentLayer === "weather"
              ? "bg-gradient-to-r from-yellow-500 to-yellow-700 scale-105"
              : "bg-gradient-to-r from-yellow-300 to-yellow-500"
          } hover:scale-110`}
          onClick={() => toggleLayer("weather")}
        >
          🌦 Weather
        </button>
      </div>

      {/* Map Section */}
      <div
        ref={mapContainerRef}
        className="absolute bottom-0"
        style={{
          width: "100%",
          height: "100%",
        }}
      ></div>
=======
    <div className="relative flex justify-end">
  <div
    className="relative"
    style={{ width: "600px", height: "87vh", position: "absolute", right: 0 }}
  >
    {/* Buttons Section */}
    <div className="absolute top-4 w-full flex flex-col items-center gap-4 z-10 bg-opacity-90 rounded-lg shadow-md">
      <button
        className={`px-6 rounded-lg shadow-lg font-bold text-white transition-transform duration-300 transform ${
          currentLayer === "restaurants"
            ? "bg-gradient-to-r from-blue-500 to-blue-700 scale-105"
            : "bg-gradient-to-r from-blue-300 to-blue-500"
        } hover:scale-110`}
        onClick={() => toggleLayer("restaurants")}
      >
        🍽 Restaurants
      </button>
      <button
        className={`px-6 rounded-lg shadow-lg font-bold text-white transition-transform duration-300 transform ${
          currentLayer === "attractions"
            ? "bg-gradient-to-r from-green-500 to-green-700 scale-105"
            : "bg-gradient-to-r from-green-300 to-green-500"
        } hover:scale-110`}
        onClick={() => toggleLayer("attractions")}
      >
        🎡 Attractions
      </button>
      <button
        className={`px-6 rounded-lg shadow-lg font-bold text-white transition-transform duration-300 transform ${
          currentLayer === "weather"
            ? "bg-gradient-to-r from-yellow-500 to-yellow-700 scale-105"
            : "bg-gradient-to-r from-yellow-300 to-yellow-500"
        } hover:scale-110`}
        onClick={() => toggleLayer("weather")}
      >
        🌦 Weather
      </button>
>>>>>>> 5a1afc89
    </div>

    {/* Map Container */}
    <div
      ref={mapContainerRef}
      style={{
        width: "100%",
        height: "100%",
        visibility: "visible",
      }}
    ></div>
  </div>
</div>

  );
};

export default ViewMap;<|MERGE_RESOLUTION|>--- conflicted
+++ resolved
@@ -232,7 +232,6 @@
   }, [trip]);
 
   return (
-<<<<<<< HEAD
     <div
       style={{
         flex: 1, // Take up half the width
@@ -284,59 +283,7 @@
           height: "100%",
         }}
       ></div>
-=======
-    <div className="relative flex justify-end">
-  <div
-    className="relative"
-    style={{ width: "600px", height: "87vh", position: "absolute", right: 0 }}
-  >
-    {/* Buttons Section */}
-    <div className="absolute top-4 w-full flex flex-col items-center gap-4 z-10 bg-opacity-90 rounded-lg shadow-md">
-      <button
-        className={`px-6 rounded-lg shadow-lg font-bold text-white transition-transform duration-300 transform ${
-          currentLayer === "restaurants"
-            ? "bg-gradient-to-r from-blue-500 to-blue-700 scale-105"
-            : "bg-gradient-to-r from-blue-300 to-blue-500"
-        } hover:scale-110`}
-        onClick={() => toggleLayer("restaurants")}
-      >
-        🍽 Restaurants
-      </button>
-      <button
-        className={`px-6 rounded-lg shadow-lg font-bold text-white transition-transform duration-300 transform ${
-          currentLayer === "attractions"
-            ? "bg-gradient-to-r from-green-500 to-green-700 scale-105"
-            : "bg-gradient-to-r from-green-300 to-green-500"
-        } hover:scale-110`}
-        onClick={() => toggleLayer("attractions")}
-      >
-        🎡 Attractions
-      </button>
-      <button
-        className={`px-6 rounded-lg shadow-lg font-bold text-white transition-transform duration-300 transform ${
-          currentLayer === "weather"
-            ? "bg-gradient-to-r from-yellow-500 to-yellow-700 scale-105"
-            : "bg-gradient-to-r from-yellow-300 to-yellow-500"
-        } hover:scale-110`}
-        onClick={() => toggleLayer("weather")}
-      >
-        🌦 Weather
-      </button>
->>>>>>> 5a1afc89
     </div>
-
-    {/* Map Container */}
-    <div
-      ref={mapContainerRef}
-      style={{
-        width: "100%",
-        height: "100%",
-        visibility: "visible",
-      }}
-    ></div>
-  </div>
-</div>
-
   );
 };
 
